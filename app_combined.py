--- conflicted
+++ resolved
@@ -11,13 +11,10 @@
 from youtube.youtube_handler import search_diagnostic_videos, search_manual_videos
 from youtube.youtube_config import is_youtube_available, validate_youtube_setup
 import tempfile
-<<<<<<< HEAD
+import math
 import pyrebase
 from functools import wraps
 from firebase_config import FIREBASE_CONFIG
-=======
-import math
->>>>>>> 121d7799
 # from PIL import Image
 # import io
 # import json
@@ -95,145 +92,6 @@
     diagnostic_processor = None
     nlp_available = False
 
-<<<<<<< HEAD
-# Authentication helper functions
-def login_required(f):
-    """Decorator to require login for protected routes"""
-    @wraps(f)
-    def decorated_function(*args, **kwargs):
-        if not firebase_available:
-            flash('Authentication system is currently unavailable', 'error')
-            return redirect(url_for('login'))
-        
-        if 'user' not in session:
-            flash('Please log in to access this page', 'warning')
-            return redirect(url_for('login'))
-        
-        return f(*args, **kwargs)
-    return decorated_function
-
-def get_current_user():
-    """Get current logged-in user from session"""
-    return session.get('user', None)
-
-# Authentication routes
-@app.route("/login")
-def login():
-    """Display login page"""
-    if 'user' in session:
-        return redirect(url_for('dashboard'))
-    return render_template("login.html", firebase_available=firebase_available)
-
-@app.route("/register")
-def register():
-    """Display registration page"""
-    if 'user' in session:
-        return redirect(url_for('dashboard'))
-    return render_template("register.html", firebase_available=firebase_available)
-
-@app.route("/dashboard")
-@login_required
-def dashboard():
-    """Main dashboard - protected route"""
-    user = get_current_user()
-    return render_template("index.html", user=user, firebase_available=firebase_available)
-
-@app.route("/auth/login", methods=["POST"])
-def auth_login():
-    """Handle login form submission"""
-    if not firebase_available:
-        return jsonify({"success": False, "message": "Authentication system unavailable"})
-    
-    try:
-        data = request.get_json()
-        email = data.get('email')
-        password = data.get('password')
-        
-        if not email or not password:
-            return jsonify({"success": False, "message": "Email and password are required"})
-        
-        # Authenticate with Firebase
-        user = auth.sign_in_with_email_and_password(email, password)
-        
-        # Store user info in session
-        session['user'] = {
-            'uid': user['localId'],
-            'email': email,
-            'token': user['idToken']
-        }
-        
-        return jsonify({"success": True, "message": "Login successful", "redirect": url_for('dashboard')})
-        
-    except Exception as e:
-        error_message = str(e)
-        if "INVALID_EMAIL" in error_message:
-            return jsonify({"success": False, "message": "Invalid email format"})
-        elif "EMAIL_NOT_FOUND" in error_message:
-            return jsonify({"success": False, "message": "Email not found"})
-        elif "INVALID_PASSWORD" in error_message:
-            return jsonify({"success": False, "message": "Invalid password"})
-        else:
-            return jsonify({"success": False, "message": "Login failed. Please try again."})
-
-@app.route("/auth/register", methods=["POST"])
-def auth_register():
-    """Handle registration form submission"""
-    if not firebase_available:
-        return jsonify({"success": False, "message": "Authentication system unavailable"})
-    
-    try:
-        data = request.get_json()
-        email = data.get('email')
-        password = data.get('password')
-        first_name = data.get('firstName', '')
-        last_name = data.get('lastName', '')
-        organization = data.get('organization', '')
-        
-        if not email or not password:
-            return jsonify({"success": False, "message": "Email and password are required"})
-        
-        if len(password) < 6:
-            return jsonify({"success": False, "message": "Password must be at least 6 characters"})
-        
-        # Create user with Firebase
-        user = auth.create_user_with_email_and_password(email, password)
-        
-        # Store user info in session
-        session['user'] = {
-            'uid': user['localId'],
-            'email': email,
-            'firstName': first_name,
-            'lastName': last_name,
-            'organization': organization,
-            'token': user['idToken']
-        }
-        
-        return jsonify({"success": True, "message": "Registration successful", "redirect": url_for('dashboard')})
-        
-    except Exception as e:
-        error_message = str(e)
-        if "EMAIL_EXISTS" in error_message:
-            return jsonify({"success": False, "message": "Email already exists"})
-        elif "INVALID_EMAIL" in error_message:
-            return jsonify({"success": False, "message": "Invalid email format"})
-        elif "WEAK_PASSWORD" in error_message:
-            return jsonify({"success": False, "message": "Password is too weak"})
-        else:
-            return jsonify({"success": False, "message": "Registration failed. Please try again."})
-
-@app.route("/auth/logout", methods=["GET", "POST"])
-def auth_logout():
-    """Handle user logout"""
-    session.pop('user', None)
-    
-    # Handle AJAX requests
-    if request.method == "POST":
-        return jsonify({"success": True, "message": "Logged out successfully"})
-    
-    # Handle direct GET requests
-    flash('You have been logged out successfully', 'success')
-    return redirect(url_for('login'))
-=======
 # ML Diagnostics Configuration
 FEATURES = [
     "Vibration_Amplitude",
@@ -325,7 +183,144 @@
         
     except Exception as e:
         return {"error": str(e)}
->>>>>>> 121d7799
+
+# Authentication helper functions
+def login_required(f):
+    """Decorator to require login for protected routes"""
+    @wraps(f)
+    def decorated_function(*args, **kwargs):
+        if not firebase_available:
+            flash('Authentication system is currently unavailable', 'error')
+            return redirect(url_for('login'))
+        
+        if 'user' not in session:
+            flash('Please log in to access this page', 'warning')
+            return redirect(url_for('login'))
+        
+        return f(*args, **kwargs)
+    return decorated_function
+
+def get_current_user():
+    """Get current logged-in user from session"""
+    return session.get('user', None)
+
+# Authentication routes
+@app.route("/login")
+def login():
+    """Display login page"""
+    if 'user' in session:
+        return redirect(url_for('dashboard'))
+    return render_template("login.html", firebase_available=firebase_available)
+
+@app.route("/register")
+def register():
+    """Display registration page"""
+    if 'user' in session:
+        return redirect(url_for('dashboard'))
+    return render_template("register.html", firebase_available=firebase_available)
+
+@app.route("/dashboard")
+@login_required
+def dashboard():
+    """Main dashboard - protected route"""
+    user = get_current_user()
+    return render_template("index.html", user=user, firebase_available=firebase_available)
+
+@app.route("/auth/login", methods=["POST"])
+def auth_login():
+    """Handle login form submission"""
+    if not firebase_available:
+        return jsonify({"success": False, "message": "Authentication system unavailable"})
+    
+    try:
+        data = request.get_json()
+        email = data.get('email')
+        password = data.get('password')
+        
+        if not email or not password:
+            return jsonify({"success": False, "message": "Email and password are required"})
+        
+        # Authenticate with Firebase
+        user = auth.sign_in_with_email_and_password(email, password)
+        
+        # Store user info in session
+        session['user'] = {
+            'uid': user['localId'],
+            'email': email,
+            'token': user['idToken']
+        }
+        
+        return jsonify({"success": True, "message": "Login successful", "redirect": url_for('dashboard')})
+        
+    except Exception as e:
+        error_message = str(e)
+        if "INVALID_EMAIL" in error_message:
+            return jsonify({"success": False, "message": "Invalid email format"})
+        elif "EMAIL_NOT_FOUND" in error_message:
+            return jsonify({"success": False, "message": "Email not found"})
+        elif "INVALID_PASSWORD" in error_message:
+            return jsonify({"success": False, "message": "Invalid password"})
+        else:
+            return jsonify({"success": False, "message": "Login failed. Please try again."})
+
+@app.route("/auth/register", methods=["POST"])
+def auth_register():
+    """Handle registration form submission"""
+    if not firebase_available:
+        return jsonify({"success": False, "message": "Authentication system unavailable"})
+    
+    try:
+        data = request.get_json()
+        email = data.get('email')
+        password = data.get('password')
+        first_name = data.get('firstName', '')
+        last_name = data.get('lastName', '')
+        organization = data.get('organization', '')
+        
+        if not email or not password:
+            return jsonify({"success": False, "message": "Email and password are required"})
+        
+        if len(password) < 6:
+            return jsonify({"success": False, "message": "Password must be at least 6 characters"})
+        
+        # Create user with Firebase
+        user = auth.create_user_with_email_and_password(email, password)
+        
+        # Store user info in session
+        session['user'] = {
+            'uid': user['localId'],
+            'email': email,
+            'firstName': first_name,
+            'lastName': last_name,
+            'organization': organization,
+            'token': user['idToken']
+        }
+        
+        return jsonify({"success": True, "message": "Registration successful", "redirect": url_for('dashboard')})
+        
+    except Exception as e:
+        error_message = str(e)
+        if "EMAIL_EXISTS" in error_message:
+            return jsonify({"success": False, "message": "Email already exists"})
+        elif "INVALID_EMAIL" in error_message:
+            return jsonify({"success": False, "message": "Invalid email format"})
+        elif "WEAK_PASSWORD" in error_message:
+            return jsonify({"success": False, "message": "Password is too weak"})
+        else:
+            return jsonify({"success": False, "message": "Registration failed. Please try again."})
+
+@app.route("/auth/logout", methods=["GET", "POST"])
+def auth_logout():
+    """Handle user logout"""
+    session.pop('user', None)
+    
+    # Handle AJAX requests
+    if request.method == "POST":
+        return jsonify({"success": True, "message": "Logged out successfully"})
+    
+    # Handle direct GET requests
+    flash('You have been logged out successfully', 'success')
+    return redirect(url_for('login'))
 
 @app.route("/")
 def index():
