import os
import base64
import google.generativeai as genai
from flask import Flask, render_template, request, jsonify
from dotenv import load_dotenv
<<<<<<< HEAD
from nlp.diagnostic_processor import DiagnosticProcessor
from speech.speech_handler import transcribe_audio_file, get_speech_status
from speech.speech_utils import AudioValidator, AudioProcessor
import tempfile
import logging
=======
from nlp.enhanced_diagnostic_processor import EnhancedDiagnosticProcessor
>>>>>>> 90a87ea1
# from PIL import Image
# import io
# import json

# Configure logging for debugging
logging.basicConfig(level=logging.INFO)
logger = logging.getLogger(__name__)

# Load environment variables from .env file
load_dotenv()

# Configure the Gemini API key
api_key = os.getenv("GOOGLE_API_KEY")
if api_key:
    genai.configure(api_key=api_key)
    llm_available = True
else:
    print("Warning: GOOGLE_API_KEY not found in environment variables")
    llm_available = False

app = Flask(__name__)

# Initialize the enhanced diagnostic processor for NLP functionality
try:
    obd_codes_path = os.path.join(os.path.dirname(__file__), 'data', 'obd_codes.json')
    diagnostic_processor = EnhancedDiagnosticProcessor(obd_codes_path)
    print("✅ Enhanced diagnostic processor initialized successfully")
    nlp_available = True
except Exception as e:
    print(f"❌ Error initializing enhanced diagnostic processor: {e}")
    diagnostic_processor = None
    nlp_available = False

@app.route("/")
def index():
    return render_template("index_simple.html")

@app.route("/send_message", methods=["POST"])
def send_message():
    """
    Enhanced chatbot endpoint with intelligent routing:
    1. Gets prompt from HTML
    2. Uses enhanced diagnostic processor with 70% confidence threshold
    3. Routes high-confidence queries: NLP codes + LLM analysis
    4. Routes low-confidence queries: Direct LLM consultation
    5. Returns appropriate response for chatbot display
    """
    try:
        # Get user message and image from the form
        user_message = request.form.get("message", "").strip()
        uploaded_file = request.files.get("image")
        
        # Validate input
        if not user_message and (not uploaded_file or not uploaded_file.filename):
            return jsonify({"reply": "Please provide a message or upload an image."})
        
        # Step 1: Enhanced NLP Processing with Intelligent Routing
        nlp_results = {}
        routing_decision = 'LLM_ONLY'  # Default fallback
        confidence_info = {}
        
        if user_message and nlp_available and diagnostic_processor:
            try:
                print(f"🔍 Processing with enhanced NLP routing: {user_message}")
                
                # Use enhanced processor with 90% confidence threshold
                nlp_results = diagnostic_processor.process_user_input(
                    user_message, 
                    top_n=5, 
                    confidence_threshold=90.0
                )
                
                routing_decision = nlp_results.get('analysis', {}).get('routing_decision', 'LLM_ONLY')
                route_to_llm_only = nlp_results.get('route_to_llm', True)
                
                confidence_info = {
                    'max_confidence': nlp_results.get('max_confidence', 0),
                    'high_confidence_count': nlp_results.get('high_confidence_count', 0),
                    'threshold': nlp_results.get('confidence_threshold', 70),
                    'diagnostic_relevance': nlp_results.get('analysis', {}).get('diagnostic_relevance', 0),
                    'relevance_class': nlp_results.get('analysis', {}).get('relevance_classification', 'unknown')
                }
                
                print(f"📊 Routing decision: {routing_decision}")
                print(f"📊 Max confidence: {confidence_info['max_confidence']:.1f}%")
                print(f"📊 High confidence matches: {confidence_info['high_confidence_count']}")
                print(f"📊 Diagnostic relevance: {confidence_info['diagnostic_relevance']:.1f}% ({confidence_info['relevance_class']})")
                
            except Exception as e:
                print(f"⚠️ Enhanced NLP processing error: {e}")
                routing_decision = 'LLM_ONLY'
                route_to_llm_only = True
        
        # Step 2: Build Gemini prompt based on routing decision
        if not llm_available:
            return jsonify({"reply": "❌ Gemini AI is not available. Please check your API key configuration."})
        
        # Create system prompt for vehicle expert
        system_prompt = """You are an expert vehicle diagnostics technician and automotive advisor. 
        Provide clear, practical, and safety-focused advice. Use simple language that car owners can understand.
        When diagnostic codes are provided, explain them thoroughly and give step-by-step troubleshooting advice.
        If there are clarity issues in the user's description, ask clarifying questions.
        Provide step-by-step solutions, safety tips, and maintenance advice.
        Always prioritize safety and recommend professional help when necessary.
        """
        
        # Build enhanced prompt based on routing decision
        if routing_decision == 'NLP' and nlp_results.get('matches'):
            # High-confidence route: Include NLP diagnostic codes
            enhanced_prompt = _build_nlp_enhanced_prompt(user_message, nlp_results, confidence_info)
            print("🎯 Using NLP-to-LLM routing with diagnostic codes")
        else:
            # Low-confidence route: Direct LLM consultation
            enhanced_prompt = _build_direct_llm_prompt(user_message, nlp_results, confidence_info)
            print("🤖 Using direct LLM routing for general consultation")
        
        # Prepare content for Gemini
        contents = []
        
        # Step 3: Handle image if provided
        if uploaded_file and uploaded_file.filename != '':
            try:
                # Read and encode image
                image_data = uploaded_file.read()
                image_base64 = base64.b64encode(image_data).decode('utf-8')
                
                # Create image content for Gemini
                image_content = {
                    "inline_data": {
                        "mime_type": uploaded_file.content_type or "image/jpeg",
                        "data": image_base64
                    }
                }
                
                # Add image first (Gemini works better this way)
                contents.append(image_content)
                
                # Add image analysis instruction
                if routing_decision == 'NLP':
                    enhanced_prompt += "\n🖼️ IMAGE ANALYSIS: Please also analyze the uploaded image in relation to the diagnostic codes above. Look for visual confirmation of the identified issues."
                else:
                    enhanced_prompt += "\n🖼️ IMAGE ANALYSIS: Please analyze this vehicle image and provide relevant automotive advice based on what you see."
                    
            except Exception as e:
                return jsonify({"reply": f"❌ Error processing image: {str(e)}"})
        
        # Add the complete prompt
        final_prompt = system_prompt + "\n\n" + enhanced_prompt
        contents.append(final_prompt)
        
        # Step 4: Send to Gemini and get response
        try:
            print("🤖 Sending enhanced request to Gemini AI...")
            
            model = genai.GenerativeModel('gemini-1.5-flash')
            response = model.generate_content(contents)
            
            gemini_response = response.text
            
            # Add routing information to response for user awareness
            routing_info = _generate_routing_info(routing_decision, confidence_info)
            final_response = f"{gemini_response}\n\n{routing_info}"
            
            print("✅ Received response from Gemini AI")
            
        except Exception as e:
            print(f"❌ Gemini API error: {e}")
            final_response = f"Sorry, I encountered an error while processing your request with Gemini AI: {str(e)}"
        
        # Step 5: Return response for chatbot display
        return jsonify({"reply": final_response})
        
    except Exception as e:
        print(f"❌ General error in send_message: {e}")
        return jsonify({"reply": f"Sorry, an unexpected error occurred: {str(e)}"})

def _build_nlp_enhanced_prompt(user_message, nlp_results, confidence_info):
    """Build clean prompt for high-confidence NLP-to-LLM routing without exposing confidence details"""
    enhanced_prompt = f"User Question: {user_message}\n\n"
    enhanced_prompt += "🎯 DIAGNOSTIC ANALYSIS:\n\n"
    
    matches = nlp_results.get('matches', [])
    analysis = nlp_results.get('analysis', {})
    
    for i, match in enumerate(matches, 1):
        enhanced_prompt += f"{i}. **OBD Code: {match.get('code_id', 'Unknown')}**\n"
        enhanced_prompt += f"   Description: {match.get('description', 'No description')}\n"
        enhanced_prompt += f"   Priority: {match.get('priority', 'Medium')}\n"
        
        if match.get('common_causes'):
            enhanced_prompt += "   Common Causes:\n"
            for cause in match['common_causes']:
                enhanced_prompt += f"   • {cause}\n"
        
        if match.get('confirmation'):
            enhanced_prompt += f"   Most Likely Cause: {match['confirmation']}\n"
        
        enhanced_prompt += "\n"
    
    # Add analysis context without confidence details
    if analysis.get('detected_symptoms'):
        enhanced_prompt += f"Detected Symptoms: {', '.join(analysis['detected_symptoms'])}\n\n"
    
    enhanced_prompt += """Please provide a comprehensive expert analysis that:
1. Confirms and explains these diagnostic codes in detail
2. Provides step-by-step troubleshooting and repair guidance
3. Explains the relationship between codes if multiple are present
4. Gives specific safety precautions and when to seek professional help
5. Suggests preventive maintenance to avoid recurrence
6. Estimates repair complexity and potential costs if appropriate

"""
    return enhanced_prompt

def _build_direct_llm_prompt(user_message, nlp_results, confidence_info):
    """Build clean prompt for low-confidence direct LLM routing"""
    enhanced_prompt = f"User Question: {user_message}\n\n"
    
    # Explain why direct routing was chosen without exposing confidence details
    reason = nlp_results.get('reason', 'Query requires general automotive consultation')
    enhanced_prompt += f"🤖 GENERAL CONSULTATION MODE: {reason}\n\n"
    
    # Include diagnostic hints if available, but without confidence details
    if nlp_results.get('matches'):
        enhanced_prompt += "📋 DIAGNOSTIC HINTS:\n"
        enhanced_prompt += f"Found {len(nlp_results['matches'])} potential diagnostic codes:\n"
        
        for i, match in enumerate(nlp_results['matches'][:3], 1):  # Limit to top 3
            enhanced_prompt += f"{i}. {match.get('code_id', 'Unknown')}: {match.get('description', 'No description')}\n"
        
        enhanced_prompt += "\nNote: These codes are provided as potential hints only.\n\n"
    
    enhanced_prompt += """Please provide helpful automotive guidance that:
1. Addresses the user's question with general automotive knowledge
2. Asks clarifying questions if the issue description is unclear
3. Provides practical troubleshooting steps appropriate for the question
4. Suggests when professional diagnosis might be needed
5. Gives relevant safety advice and maintenance tips
6. Uses any diagnostic hints carefully and with appropriate disclaimers

"""
    return enhanced_prompt

def _generate_routing_info(routing_decision, confidence_info):
    """Generate clean user-friendly routing information without confidence details"""
    if routing_decision == 'NLP':
        return f"🎯 *Analysis based on diagnostic code matches*"
    else:
        return "🤖 *General automotive consultation*"

@app.route("/diagnose", methods=["POST"])
def diagnose():
    """Enhanced NLP diagnosis endpoint with routing information"""
    try:
        data = request.get_json()
        user_input = data.get("message", "").strip()
        confidence_threshold = data.get("confidence_threshold", 90.0)
        
        if not user_input:
            return jsonify({
                "error": "Please provide a description of your vehicle problem",
                "success": False
            })
        
        if not nlp_available or diagnostic_processor is None:
            return jsonify({
                "error": "NLP diagnostic system is not available",
                "success": False
            })
        
        # Process the user input with enhanced NLP
        results = diagnostic_processor.process_user_input(
            user_input, 
            top_n=5, 
            confidence_threshold=confidence_threshold
        )
        
        # Handle different routing scenarios
        if not results.get('success', True):
            return jsonify({
                "success": False,
                "route_to_llm_only": results.get('route_to_llm', True),
                "routing_decision": results.get('routing_decision', 'LLM_ONLY'),
                "reason": results.get('reason', 'Processing failed'),
                "diagnostic_relevance": results.get('diagnostic_relevance', 0),
                "relevance_classification": results.get('relevance_classification', 'unknown'),
                "matches": [],
                "analysis": results.get('analysis', {})
            })
        
        # Format the response for enhanced routing
        formatted_matches = []
        for match in results.get('matches', []):
            formatted_match = {
                "code": match.get('code_id', 'Unknown'),
                "description": match.get('description', 'No description'),
                "priority": match.get('priority', 'Medium'),
                "confidence": match.get('confidence_percentage', 'Unknown'),
                "confidence_score": match.get('confidence_score', 0),
                "confidence_breakdown": match.get('confidence_breakdown', {}),
                "common_causes": match.get('common_causes', []),
                "likely_cause": match.get('confirmation', ''),
                "source_method": match.get('source_method', 'Unknown')
            }
            formatted_matches.append(formatted_match)
        
        # Enhanced response with routing information
        response_data = {
            "success": True,
            "route_to_llm_only": results.get('route_to_llm', False),
            "routing_decision": "NLP_TO_LLM" if results.get('analysis', {}).get('routing_decision') == 'NLP' else "LLM_ONLY",
            "message": results.get('message', f"Found {len(formatted_matches)} diagnostic matches"),
            "user_input": user_input,
            "matches": formatted_matches,
            "confidence_analysis": {
                "max_confidence": results.get('max_confidence', 0),
                "high_confidence_count": results.get('high_confidence_count', 0),
                "confidence_threshold": results.get('confidence_threshold', confidence_threshold),
                "diagnostic_relevance": results.get('diagnostic_relevance', 0),
                "relevance_classification": results.get('relevance_classification', 'unknown')
            },
            "analysis": {
                "detected_symptoms": results.get('analysis', {}).get('detected_symptoms', []),
                "total_matches": len(formatted_matches),
                "enhanced_matches": results.get('analysis', {}).get('enhanced_matches', 0),
                "routing_decision": "NLP_TO_LLM" if results.get('analysis', {}).get('routing_decision') == 'NLP' else "LLM_ONLY",
                "processing_method": "enhanced_confidence_routing"
            }
        }
        
        return jsonify(response_data)
        
    except Exception as e:
        print(f"Error in enhanced diagnose endpoint: {e}")
        return jsonify({
            "error": f"An error occurred during diagnosis: {str(e)}",
            "success": False,
            "route_to_llm_only": True,
            "routing_decision": "LLM_ONLY"
        })

@app.route("/transcribe_audio", methods=["POST"])
def transcribe_audio():
    """Speech-to-text endpoint using OpenAI Whisper"""
    try:
        if 'audio' not in request.files:
            return jsonify({
                "error": "No audio file provided", 
                "success": False
            }), 400
        
        audio_file = request.files['audio']
        if audio_file.filename == '':
            return jsonify({
                "error": "No audio file selected", 
                "success": False
            }), 400
        
        # Validate audio file
        validator = AudioValidator()
        is_valid, validation_error = validator.validate_file(audio_file)
        
        if not is_valid:
            return jsonify({
                "error": f"Invalid audio file: {validation_error}", 
                "success": False
            }), 400
        
        # Save temporary file for processing
        processor = AudioProcessor()
        temp_path = None
        
        try:
            temp_path = processor.save_temp_file(audio_file)
            
            # Transcribe using Whisper
            result = transcribe_audio_file(temp_path)
            
            if result['success']:
                logger.info(f"Successfully transcribed audio: {result['text'][:50]}...")
                return jsonify({
                    "success": True,
                    "text": result['text'],
                    "confidence": result.get('confidence', 0.0),
                    "duration": result.get('duration', 0.0)
                })
            else:
                logger.error(f"Transcription failed: {result['error']}")
                return jsonify({
                    "error": result['error'], 
                    "success": False
                }), 500
                
        finally:
            # Clean up temporary file
            if temp_path:
                processor.cleanup_temp_file(temp_path)
                
    except Exception as e:
        logger.error(f"Error in transcribe_audio endpoint: {e}")
        return jsonify({
            "error": f"An error occurred during transcription: {str(e)}",
            "success": False
        }), 500

@app.route("/speech_status", methods=["GET"])
def speech_status():
    """Check speech recognition system status"""
    try:
        status = get_speech_status()
        return jsonify(status)
    except Exception as e:
        logger.error(f"Error getting speech status: {e}")
        return jsonify({
            "error": f"Failed to get speech status: {str(e)}",
            "success": False,
            "whisper_available": False
        }), 500

@app.route("/health", methods=["GET"])
def health():
    """Health check endpoint to verify system status"""
    return jsonify({
        "nlp_available": nlp_available,
        "llm_available": llm_available,
        "status": "healthy" if (nlp_available and llm_available) else "degraded",
        "diagnostic_processor": "available" if diagnostic_processor else "unavailable",
        "gemini_api": "configured" if llm_available else "not configured"
    })

if __name__ == "__main__":
    print("🚗 Starting Vehicle Diagnostics AI Chatbot...")
    print(f"📊 NLP Diagnosis: {'✅ Available' if nlp_available else '❌ Not Available'}")
    print(f"🤖 Gemini AI: {'✅ Available' if llm_available else '❌ Not Available'}")
    print("🌐 Access at: http://127.0.0.1:5000")
    app.run(debug=True, host='127.0.0.1', port=5000)<|MERGE_RESOLUTION|>--- conflicted
+++ resolved
@@ -3,15 +3,7 @@
 import google.generativeai as genai
 from flask import Flask, render_template, request, jsonify
 from dotenv import load_dotenv
-<<<<<<< HEAD
-from nlp.diagnostic_processor import DiagnosticProcessor
-from speech.speech_handler import transcribe_audio_file, get_speech_status
-from speech.speech_utils import AudioValidator, AudioProcessor
-import tempfile
-import logging
-=======
 from nlp.enhanced_diagnostic_processor import EnhancedDiagnosticProcessor
->>>>>>> 90a87ea1
 # from PIL import Image
 # import io
 # import json
